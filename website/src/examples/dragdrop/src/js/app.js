--- conflicted
+++ resolved
@@ -1,11 +1,5 @@
-<<<<<<< HEAD
-import { DragDrop } from 'uppy/plugins';
-
-console.log(DragDrop);
-=======
 import Uppy from 'uppy/core';
 import { DragDrop, Tus10 } from 'uppy/plugins';
->>>>>>> 79b36937
 
 const uppy = new Uppy({wait: false});
 const files = uppy
