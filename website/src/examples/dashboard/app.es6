import { Core,
         Dashboard,
         GoogleDrive,
         Webcam,
         Tus10,
         MetaData,
         Informer } from '../../../../src/index.js'
import { UPPY_SERVER } from '../env'

const PROTOCOL = location.protocol === 'https:' ? 'https' : 'http'
const TUS_ENDPOINT = PROTOCOL + '://master.tus.io/files/'

function uppyInit () {
  const opts = window.uppyOptions
  const dashboardEl = document.querySelector('.UppyDashboard')
  if (dashboardEl) {
    const dashboardElParent = dashboardEl.parentNode
    dashboardElParent.removeChild(dashboardEl)
  }

  const uppy = new Core({debug: true, autoProceed: opts.autoProceed})
  uppy.use(Dashboard, {
    trigger: '.UppyModalOpenerBtn',
    inline: opts.DashboardInline,
    target: opts.DashboardInline ? '.DashboardContainer' : 'body'
  })

  if (opts.GoogleDrive) {
    uppy.use(GoogleDrive, {target: Dashboard, host: UPPY_SERVER})
  }

  if (opts.Webcam) {
    uppy.use(Webcam, {target: Dashboard})
  }

<<<<<<< HEAD
  uppy.use(Tus10, {endpoint: '//master.tus.io/files/', resume: true})
=======
  uppy.use(Tus10, {endpoint: TUS_ENDPOINT, resume: true})
>>>>>>> 5da6c8fd
  uppy.use(Informer, {target: Dashboard})
  uppy.use(MetaData, {
    fields: [
      { id: 'resizeTo', name: 'Resize to', value: 1200, placeholder: 'specify future image size' },
      { id: 'description', name: 'Description', value: 'none', placeholder: 'describe what the file is for' }
    ]
  })
  uppy.run()

  uppy.on('core:success', (fileCount) => {
    console.log('Yo, uploaded: ' + fileCount)
  })
}

uppyInit()
window.uppyInit = uppyInit<|MERGE_RESOLUTION|>--- conflicted
+++ resolved
@@ -1,10 +1,11 @@
-import { Core,
-         Dashboard,
-         GoogleDrive,
-         Webcam,
-         Tus10,
-         MetaData,
-         Informer } from '../../../../src/index.js'
+import Uppy from '../../../../src/core'
+import Dashboard from '../../../../src/plugins/Dashboard'
+import GoogleDrive from '../../../../src/plugins/GoogleDrive'
+import Webcam from '../../../../src/plugins/Webcam'
+import Tus10 from '../../../../src/plugins/Tus10'
+import MetaData from '../../../../src/plugins/MetaData'
+import Informer from '../../../../src/plugins/Informer'
+
 import { UPPY_SERVER } from '../env'
 
 const PROTOCOL = location.protocol === 'https:' ? 'https' : 'http'
@@ -18,7 +19,7 @@
     dashboardElParent.removeChild(dashboardEl)
   }
 
-  const uppy = new Core({debug: true, autoProceed: opts.autoProceed})
+  const uppy = Uppy({debug: true, autoProceed: opts.autoProceed})
   uppy.use(Dashboard, {
     trigger: '.UppyModalOpenerBtn',
     inline: opts.DashboardInline,
@@ -33,11 +34,7 @@
     uppy.use(Webcam, {target: Dashboard})
   }
 
-<<<<<<< HEAD
-  uppy.use(Tus10, {endpoint: '//master.tus.io/files/', resume: true})
-=======
   uppy.use(Tus10, {endpoint: TUS_ENDPOINT, resume: true})
->>>>>>> 5da6c8fd
   uppy.use(Informer, {target: Dashboard})
   uppy.use(MetaData, {
     fields: [
