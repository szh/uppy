--- conflicted
+++ resolved
@@ -124,11 +124,6 @@
 - `left`: The video source is facing toward the user but to their left, such as a camera aimed toward the user but over their left shoulder.
 - `right`: The video source is facing toward the user but to their right, such as a camera aimed toward the user but over their right shoulder.
 
-<<<<<<< HEAD
-### `showVideoSourceDropdown: false`
-
-Configures whether or not to show a dropdown which enables to choose the video device to use. This option will have priority over `facingMode` if enabled. The default is `false`.
-=======
 For a full list of available properties, see MDN's [MediaTrackConstraints][] documentation.
 
 [MediaTrackConstraints]: https://developer.mozilla.org/en-US/docs/Web/API/MediaTrackConstraints#Properties_of_video_tracks
@@ -136,7 +131,10 @@
 [`width`]: https://developer.mozilla.org/en-US/docs/Web/API/MediaTrackConstraints/width
 [`height`]: https://developer.mozilla.org/en-US/docs/Web/API/MediaTrackConstraints/height
 [`facingMode`]: https://developer.mozilla.org/en-US/docs/Web/API/MediaTrackConstraints/facingMode
->>>>>>> 15e97f5c
+
+### `showVideoSourceDropdown: false`
+
+Configures whether or not to show a dropdown which enables to choose the video device to use. This option will have priority over `facingMode` if enabled. The default is `false`.
 
 ### `showRecordingLength: false`
 
