--- conflicted
+++ resolved
@@ -7,11 +7,7 @@
 seriesSuffix: 'of 30'
 ---
 
-<<<<<<< HEAD
-Work hard, play hard! It's Saturday, so it's time for us to wind down and take some time for ourself. Seeing as we won't have much to share over the weekend in terms of progress updates, we thought we'd try to distract you with a bunch of moving pictures. Sit back, relax, and enjoy a GIF, handpicked by our crew:
-=======
 Work hard, play hard! It's Saturday, so it's time for us to wind down and take some time for ourself. Seeing as we won't have much to share over the weekend in terms of progress updates, we thought we'd try to distract you a bit. Sit back, relax, and enjoy this nice GIF, handpicked by our crew:
->>>>>>> 9852adc2
 
 <center><img width="400" src="https://media.giphy.com/media/TL4d81cXH4THa/giphy.gif"><br/><br/></center>
 
