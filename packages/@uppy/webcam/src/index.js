--- conflicted
+++ resolved
@@ -187,13 +187,12 @@
       this.opts.modes.indexOf('video-only') !== -1 ||
       this.opts.modes.indexOf('picture') !== -1
 
-<<<<<<< HEAD
-    const videoConstraints = deviceId ? { deviceId: deviceId } : { facingMode: this.opts.facingMode }
-=======
     const videoConstraints = this.opts.videoConstraints ?? {
       facingMode: this.opts.facingMode
     }
->>>>>>> 15e97f5c
+    if (deviceId !== null) {
+      videoConstraints.deviceId = deviceId
+    }
 
     return {
       audio: acceptsAudio,
