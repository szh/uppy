/* global browser, expect  */
const testURL = 'http://localhost:4567/providers'

describe('File upload with Providers', () => {
<<<<<<< HEAD
  let companion
  function prematureExit () {
    throw new Error('Companion exited early')
  }
  before(() => {
    companion = spawn('node', [
      path.join(__dirname, '../../../packages/@uppy/companion/lib/standalone/start-server')
    ], {
      stdio: 'pipe',
      env: Object.assign({}, process.env, {
        COMPANION_DATADIR: path.join(__dirname, '../../../output'),
        COMPANION_DOMAIN: 'localhost:3020',
        COMPANION_PROTOCOL: 'http',
        COMPANION_PORT: 3020,
        COMPANION_SECRET: process.env.TEST_COMPANION_SECRET,
        COMPANION_DROPBOX_KEY: process.env.TEST_COMPANION_DROPBOX_KEY,
        COMPANION_DROPBOX_SECRET: process.env.TEST_COMPANION_DROPBOX_SECRET,
        COMPANION_GOOGLE_KEY: process.env.TEST_COMPANION_GOOGLE_KEY,
        COMPANION_GOOGLE_SECRET: process.env.TEST_COMPANION_GOOGLE_SECRET
      })
    })
    return new Promise((resolve, reject) => {
      companion.on('error', reject)
      companion.stdout.on('data', (chunk) => {
        if (`${chunk}`.includes('Listening on')) {
          resolve()
        }
      })

      companion.on('error', console.error)
      companion.stderr.pipe(process.stderr)
      companion.on('exit', prematureExit)
    })
  })
  after(() => {
    return new Promise((resolve) => {
      companion.removeListener('exit', prematureExit)
      companion.on('exit', () => resolve())
      companion.kill('SIGINT')
    })
  })

=======
>>>>>>> 3904879e
  beforeEach(() => {
    browser.url(testURL)
  })

  afterEach(() => {
    browser.reload()
  })

  // not using arrow functions as cb so to keep mocha in the 'this' context
  it('should upload a file completely with Google Drive', function () {
    if (process.env.UPPY_GOOGLE_EMAIL === undefined) {
      console.log('skipping Google Drive integration test')
      return this.skip()
    }

    startUploadTest(browser, 'GoogleDrive')
    signIntoGoogle(browser)
    finishUploadTest(browser)
  })

  // not using arrow functions as cb so to keep mocha in the 'this' context
  it('should upload a file completely with Instagram', function () {
    if (process.env.UPPY_INSTAGRAM_USERNAME === undefined) {
      console.log('skipping Instagram integration test')
      return this.skip()
    }

    startUploadTest(browser, 'Instagram')
    // do oauth authentication
    browser.waitForExist('input[name=username]')
    browser.setValue('input[name=username]', process.env.UPPY_INSTAGRAM_USERNAME)
    browser.setValue('input[name=password]', process.env.UPPY_INSTAGRAM_PASSWORD)
    browser.click('form button')

    finishUploadTest(browser)
  })

  // not using arrow functions as cb so to keep mocha in the 'this' context
  it('should upload a file completely with Dropbox', function () {
    if (process.env.UPPY_GOOGLE_EMAIL === undefined) {
      console.log('skipping Dropbox integration test')
      return this.skip()
    }

    startUploadTest(browser, 'Dropbox')
    // do oauth authentication
    browser.waitForVisible('button.auth-google')
    browser.click('button.auth-google')
    // we login with google to avoid captcha
    signIntoGoogle(browser)
    // finish oauth
    browser.waitForVisible('button[name=allow_access]')
    browser.click('button[name=allow_access]')

    finishUploadTest(browser)
  })
})

const startUploadTest = (browser, providerName) => {
  browser.click(`.uppy-DashboardTab-btn[aria-controls=uppy-DashboardContent-panel--${providerName}]`)
  browser.waitForVisible('.uppy-Provider-authBtn', 3000)
  browser.click('.uppy-Provider-authBtn')
  // move control to instagram auth tab
  browser.switchTab(browser.getTabIds()[1])
}

const finishUploadTest = (browser) => {
  // switch back to uppy tab
  browser.switchTab(browser.getTabIds()[0])
  browser.waitForVisible('.uppy-ProviderBrowser-list li.uppy-ProviderBrowserItem')
  browser.click('.uppy-ProviderBrowser-list li.uppy-ProviderBrowserItem:last-child button')

  browser.waitForVisible('.uppy-ProviderBrowser-footer .uppy-u-reset.uppy-c-btn.uppy-c-btn-primary')
  browser.click('.uppy-ProviderBrowser-footer .uppy-u-reset.uppy-c-btn.uppy-c-btn-primary')
  browser.waitForVisible('.uppy-StatusBar-content[title="Complete"]', 20000)
}

const signIntoGoogle = (browser) => {
  browser.waitForExist('#identifierId')
  browser.setValue('#identifierId', process.env.UPPY_GOOGLE_EMAIL)
  browser.click('#identifierNext')
  browser.waitForVisible('input[name=password]')
  browser.setValue('input[name=password]', process.env.UPPY_GOOGLE_PASSWORD)
  browser.click('#passwordNext')
  // if suspicious login was detected, the window will remain unclosed
  // so we have to confirm the recovery email or phone no
  if (browser.getTabIds().length > 1) {
    // confirm recovery email option
    if (browser.isExisting('li div[data-challengetype="12"]')) {
      browser.click('li div[data-challengetype="12"]')
      browser.waitForVisible('input[name=knowledgePreregisteredEmailResponse]')
      browser.setValue('input[name=knowledgePreregisteredEmailResponse]', process.env.UPPY_GOOGLE_RECOVERY_EMAIL)
      // confirm recovery phone number
    } else if (browser.isExisting('#countryList')) {
      browser.click('div#countryList')
      browser.click('div[data-value=nl]')
      browser.setValue('input#phoneNumberId', process.env.UPPY_GOOGLE_PHONE_NO)
    }
    browser.click('#next[role=button]')
  }
}<|MERGE_RESOLUTION|>--- conflicted
+++ resolved
@@ -2,51 +2,6 @@
 const testURL = 'http://localhost:4567/providers'
 
 describe('File upload with Providers', () => {
-<<<<<<< HEAD
-  let companion
-  function prematureExit () {
-    throw new Error('Companion exited early')
-  }
-  before(() => {
-    companion = spawn('node', [
-      path.join(__dirname, '../../../packages/@uppy/companion/lib/standalone/start-server')
-    ], {
-      stdio: 'pipe',
-      env: Object.assign({}, process.env, {
-        COMPANION_DATADIR: path.join(__dirname, '../../../output'),
-        COMPANION_DOMAIN: 'localhost:3020',
-        COMPANION_PROTOCOL: 'http',
-        COMPANION_PORT: 3020,
-        COMPANION_SECRET: process.env.TEST_COMPANION_SECRET,
-        COMPANION_DROPBOX_KEY: process.env.TEST_COMPANION_DROPBOX_KEY,
-        COMPANION_DROPBOX_SECRET: process.env.TEST_COMPANION_DROPBOX_SECRET,
-        COMPANION_GOOGLE_KEY: process.env.TEST_COMPANION_GOOGLE_KEY,
-        COMPANION_GOOGLE_SECRET: process.env.TEST_COMPANION_GOOGLE_SECRET
-      })
-    })
-    return new Promise((resolve, reject) => {
-      companion.on('error', reject)
-      companion.stdout.on('data', (chunk) => {
-        if (`${chunk}`.includes('Listening on')) {
-          resolve()
-        }
-      })
-
-      companion.on('error', console.error)
-      companion.stderr.pipe(process.stderr)
-      companion.on('exit', prematureExit)
-    })
-  })
-  after(() => {
-    return new Promise((resolve) => {
-      companion.removeListener('exit', prematureExit)
-      companion.on('exit', () => resolve())
-      companion.kill('SIGINT')
-    })
-  })
-
-=======
->>>>>>> 3904879e
   beforeEach(() => {
     browser.url(testURL)
   })
