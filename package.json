--- conflicted
+++ resolved
@@ -70,11 +70,8 @@
     "zuul": "3.7.2"
   },
   "dependencies": {
-<<<<<<< HEAD
-=======
     "event-emitter": "^0.3.4",
     "superagent": "1.5.0",
->>>>>>> 1b50d76f
     "tus-js-client": "1.1.3"
   }
 }