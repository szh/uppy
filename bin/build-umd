#!/usr/bin/env bash
set -o pipefail
set -o errexit
set -o nounset
# set -o xtrace

# Set magic variables for current file & dir
__dir="$(cd "$(dirname "${BASH_SOURCE[0]}")" && pwd)"
__file="${__dir}/$(basename "${BASH_SOURCE[0]}")"
__base="$(basename ${__file} .sh)"

SRC="src/index.js"
<<<<<<< HEAD
OUT="${OUT:-uppy.js}"

=======
OUT="uppy.js"
>>>>>>> 62c55127
OUTDIR="dist"

FLAGS="-t [ babelify ] --standalone Uppy"

mkdir -p "${OUTDIR}"

browserify ${@:-} $SRC $FLAGS > $OUTDIR/$OUT<|MERGE_RESOLUTION|>--- conflicted
+++ resolved
@@ -10,12 +10,7 @@
 __base="$(basename ${__file} .sh)"
 
 SRC="src/index.js"
-<<<<<<< HEAD
 OUT="${OUT:-uppy.js}"
-
-=======
-OUT="uppy.js"
->>>>>>> 62c55127
 OUTDIR="dist"
 
 FLAGS="-t [ babelify ] --standalone Uppy"
