const Uppy = require('../../src/core/Core.js')
<<<<<<< HEAD
// const Dashboard = require('../../src/plugins/Dashboard')
// const GoogleDrive = require('../../src/plugins/GoogleDrive')
// const Dropbox = require('../../src/plugins/Dropbox')
// const Webcam = require('../../src/plugins/Webcam')
=======
const Dashboard = require('../../src/plugins/Dashboard')
const GoogleDrive = require('../../src/plugins/GoogleDrive')
const Dropbox = require('../../src/plugins/Dropbox')
const Instagram = require('../../src/plugins/Instagram')
const Webcam = require('../../src/plugins/Webcam')
>>>>>>> db133fb9
const Tus10 = require('../../src/plugins/Tus10')
// const Multipart = require('../../src/plugins/Multipart')
// const DragDrop = require('../../src/plugins/FileInput')
const FileInput = require('../../src/plugins/FileInput')
const MetaData = require('../../src/plugins/MetaData')
// const Informer = require('../../src/plugins/Informer')
// const StatusBar = require('../../src/plugins/StatusBar')
// const DragDrop = require('../../src/plugins/DragDrop')

const PROTOCOL = location.protocol === 'https:' ? 'https' : 'http'
const TUS_ENDPOINT = PROTOCOL + '://master.tus.io/files/'

// import ru_RU from '../../src/locales/ru_RU.js'
// import MagicLog from '../../src/plugins/MagicLog'
// import PersistentState from '../../src/plugins/PersistentState'

const uppy = Uppy({
  debug: true,
  autoProceed: true,
  meta: {
    username: 'Artur'
  }
})
  // .use(Dashboard, {
  //   trigger: '#uppyModalOpener',
  //   // maxWidth: 350,
  //   // maxHeight: 400,
  //   inline: false,
  //   // disableStatusBar: true,
  //   // disableInformer: true,
  //   setMetaFromTargetForm: true,
  //   target: '.MyForm',
  //   locale: {
  //     strings: { browse: 'wow' }
  //   }
  // })
  // .use(GoogleDrive, {target: Dashboard, host: 'http://localhost:3020'})
  // .use(Dropbox, {target: Dashboard, host: 'http://localhost:3020'})
  .use(FileInput, {
    target: '.MyForm',
    // replaceTargetContent: false,
    locale: {
<<<<<<< HEAD
      strings: { selectToUpload: 'Выберите файл для загрузки' }
    }})
  // .use(DragDrop, {
  //   target: '.MyForm',
  //   locale: {
  //     strings: {chooseFile: 'Выберите файл'}
  //   },
  //   setMetaFromTargetForm: true
  // })
=======
      strings: {browse: 'wow'}
    }
  })
  .use(GoogleDrive, {target: Dashboard, host: 'http://localhost:3020'})
  .use(Dropbox, {target: Dashboard, host: 'http://localhost:3020'})
  .use(Instagram, {target: Dashboard, host: 'http://localhost:3020'})
  // .use(FileInput, {target: '.Uppy', locale: {
  //   strings: {selectToUpload: 'Выберите файл для загрузки'}
  // }})
  // .use(DragDrop, {target: 'body', locale: {
  //   strings: {chooseFile: 'Выберите файл'}
  // }})
>>>>>>> db133fb9
  // .use(ProgressBar, {target: 'body'})
  // .use(Webcam, {target: Dashboard})
  // .use(Multipart, {endpoint: '//api2.transloadit.com'})
  .use(Tus10, {endpoint: TUS_ENDPOINT, resume: true})
  // .use(Informer, {target: Dashboard})
  // .use(StatusBar, {target: Dashboard})
  .use(MetaData, {
    fields: [
      { id: 'resizeTo', name: 'Resize to', value: 1200, placeholder: 'specify future image size' },
      { id: 'description', name: 'Description', value: 'none', placeholder: 'describe what the file is for' }
    ]
  })
uppy.run()

uppy.on('core:success', (fileCount) => {
  console.log('UPLOAD SUCCESSFUL!!!')
  console.log(fileCount)
})

// uppy.emit('informer', 'Smile!', 'info', 2000)

var modalTrigger = document.querySelector('#uppyModalOpener')
if (modalTrigger) modalTrigger.click()<|MERGE_RESOLUTION|>--- conflicted
+++ resolved
@@ -1,16 +1,9 @@
 const Uppy = require('../../src/core/Core.js')
-<<<<<<< HEAD
-// const Dashboard = require('../../src/plugins/Dashboard')
-// const GoogleDrive = require('../../src/plugins/GoogleDrive')
-// const Dropbox = require('../../src/plugins/Dropbox')
-// const Webcam = require('../../src/plugins/Webcam')
-=======
 const Dashboard = require('../../src/plugins/Dashboard')
 const GoogleDrive = require('../../src/plugins/GoogleDrive')
 const Dropbox = require('../../src/plugins/Dropbox')
 const Instagram = require('../../src/plugins/Instagram')
 const Webcam = require('../../src/plugins/Webcam')
->>>>>>> db133fb9
 const Tus10 = require('../../src/plugins/Tus10')
 // const Multipart = require('../../src/plugins/Multipart')
 // const DragDrop = require('../../src/plugins/FileInput')
@@ -31,42 +24,24 @@
   debug: true,
   autoProceed: true,
   meta: {
-    username: 'Artur'
+    username: 'John'
   }
 })
-  // .use(Dashboard, {
-  //   trigger: '#uppyModalOpener',
-  //   // maxWidth: 350,
-  //   // maxHeight: 400,
-  //   inline: false,
-  //   // disableStatusBar: true,
-  //   // disableInformer: true,
-  //   setMetaFromTargetForm: true,
-  //   target: '.MyForm',
-  //   locale: {
-  //     strings: { browse: 'wow' }
-  //   }
-  // })
-  // .use(GoogleDrive, {target: Dashboard, host: 'http://localhost:3020'})
-  // .use(Dropbox, {target: Dashboard, host: 'http://localhost:3020'})
-  .use(FileInput, {
+  .use(Dashboard, {
+    trigger: '#uppyModalOpener',
+    // maxWidth: 350,
+    // maxHeight: 400,
+    inline: false,
+    // disableStatusBar: true,
+    // disableInformer: true,
+    setMetaFromTargetForm: true,
     target: '.MyForm',
-    // replaceTargetContent: false,
     locale: {
-<<<<<<< HEAD
-      strings: { selectToUpload: 'Выберите файл для загрузки' }
-    }})
-  // .use(DragDrop, {
-  //   target: '.MyForm',
-  //   locale: {
-  //     strings: {chooseFile: 'Выберите файл'}
-  //   },
-  //   setMetaFromTargetForm: true
-  // })
-=======
-      strings: {browse: 'wow'}
+      strings: { browse: 'wow' }
     }
   })
+  .use(GoogleDrive, {target: Dashboard, host: 'http://localhost:3020'})
+  .use(Dropbox, {target: Dashboard, host: 'http://localhost:3020'})
   .use(GoogleDrive, {target: Dashboard, host: 'http://localhost:3020'})
   .use(Dropbox, {target: Dashboard, host: 'http://localhost:3020'})
   .use(Instagram, {target: Dashboard, host: 'http://localhost:3020'})
@@ -76,7 +51,6 @@
   // .use(DragDrop, {target: 'body', locale: {
   //   strings: {chooseFile: 'Выберите файл'}
   // }})
->>>>>>> db133fb9
   // .use(ProgressBar, {target: 'body'})
   // .use(Webcam, {target: Dashboard})
   // .use(Multipart, {endpoint: '//api2.transloadit.com'})
