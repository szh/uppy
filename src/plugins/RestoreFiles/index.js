const Plugin = require('../Plugin')
const ServiceWorkerStore = require('./ServiceWorkerStore')
const IndexedDBStore = require('./IndexedDBStore')

/**
 * Persistent State
 *
 * Helps debug Uppy: loads saved state from localStorage, so when you restart the page,
 * your state is right where you left off. If something goes wrong, clear uppyState
 * in your localStorage, using the devTools
 *
 */
module.exports = class RestoreFiles extends Plugin {
  constructor (core, opts) {
    super(core, opts)
    this.type = 'debugger'
    this.id = 'RestoreFiles'
    this.title = 'Restore Files'

    // set default options
    const defaultOptions = {
      serviceWorker: false
    }

    // merge default options with the ones set by user
    this.opts = Object.assign({}, defaultOptions, opts)

<<<<<<< HEAD
    // const Store = this.opts.serviceWorker ? ServiceWorkerStore : IndexedDBStore
    this.ServiceWorkerStore = this.opts.serviceWorker ? new ServiceWorkerStore(core) : false
    this.IndexedDBStore = new IndexedDBStore(core, opts.indexedDB || {})
=======
    this.ServiceWorkerStore = null
    if (this.opts.serviceWorker) {
      this.ServiceWorkerStore = new ServiceWorkerStore(core, { storeName: core.getID() })
    }
    this.IndexedDBStore = new IndexedDBStore(core, { storeName: core.getID() })
>>>>>>> ec7b31a0

    this.saveFilesStateToLocalStorage = this.saveFilesStateToLocalStorage.bind(this)
    this.loadFilesStateFromLocalStorage = this.loadFilesStateFromLocalStorage.bind(this)
    this.loadFileBlobsFromServiceWorker = this.loadFileBlobsFromServiceWorker.bind(this)
    this.loadFileBlobsFromIndexedDB = this.loadFileBlobsFromIndexedDB.bind(this)
    this.onBlobsLoaded = this.onBlobsLoaded.bind(this)
  }

  loadFilesStateFromLocalStorage () {
    const savedState = localStorage.getItem(`uppyState:${this.core.opts.id}`)

    if (savedState) {
      this.core.log('Recovered some state from Local Storage')
      this.core.setState(JSON.parse(savedState))
    }
  }

  saveFilesStateToLocalStorage () {
    const files = JSON.stringify({
      currentUploads: this.core.state.currentUploads,
      files: this.core.state.files
    })
    localStorage.setItem(`uppyState:${this.core.opts.id}`, files)
  }

  loadFileBlobsFromServiceWorker () {
    this.ServiceWorkerStore.list().then((blobs) => {
      console.log(blobs)
      const numberOfFilesRecovered = Object.keys(blobs).length
      const numberOfFilesTryingToRecover = Object.keys(this.core.state.files).length
      if (numberOfFilesRecovered === numberOfFilesTryingToRecover) {
        this.core.log(`Successfully recovered ${numberOfFilesRecovered} blobs from Service Worker!`)
        this.core.info(`Successfully recovered ${numberOfFilesRecovered} files`, 'success', 3000)
        this.onBlobsLoaded(blobs)
      } else {
        this.core.log('Failed to recover blobs from Service Worker, trying IndexedDB now...')
        this.loadFileBlobsFromIndexedDB()
      }
    })
  }

  loadFileBlobsFromIndexedDB () {
    this.IndexedDBStore.list().then((blobs) => {
      const numberOfFilesRecovered = Object.keys(blobs).length
      if (numberOfFilesRecovered > 0) {
        this.core.log(`Successfully recovered ${numberOfFilesRecovered} blobs from Indexed DB!`)
        this.core.info(`Successfully recovered ${numberOfFilesRecovered} files`, 'success', 3000)
        return this.onBlobsLoaded(blobs)
      }
      this.core.log('Couldn’t recover anything from IndexedDB :(')
    })
  }

  onBlobsLoaded (blobs) {
    const updatedFiles = Object.assign({}, this.core.state.files)
    Object.keys(blobs).forEach((fileID) => {
      const cachedData = blobs[fileID].data

      const updatedFileData = {
        data: cachedData,
        isRestored: true
      }
      const updatedFile = Object.assign({}, updatedFiles[fileID],
        Object.assign({}, updatedFileData)
      )
      updatedFiles[fileID] = updatedFile

      this.core.generatePreview(updatedFile)
    })
    this.core.setState({
      files: updatedFiles
    })
    this.core.emit('core:restored')
  }

  install () {
    this.loadFilesStateFromLocalStorage()

    if (Object.keys(this.core.state.files).length > 0) {
      if (this.ServiceWorkerStore) {
        this.core.log('Attempting to load files from Service Worker...')
        this.loadFileBlobsFromServiceWorker()
      } else {
        this.core.log('Attempting to load files from Indexed DB...')
        this.loadFileBlobsFromIndexedDB()
      }
    }

    this.core.on('core:file-added', (file) => {
      if (file.isRemote) return

      if (this.ServiceWorkerStore) {
        this.ServiceWorkerStore.put(file).catch((err) => {
          this.core.log('Could not store file', 'error')
          this.core.log(err)
        })
      }

      this.IndexedDBStore.put(file).catch((err) => {
        this.core.log('Could not store file', 'error')
        this.core.log(err)
      })
    })

    this.core.on('core:file-removed', (fileID) => {
      if (this.ServiceWorkerStore) this.ServiceWorkerStore.delete(fileID)
      this.IndexedDBStore.delete(fileID)
    })

    this.core.on('core:state-update', this.saveFilesStateToLocalStorage)

    this.core.on('core:restored', () => {
      // start all uploads again when file blobs are restored
      const { currentUploads } = this.core.getState()
      if (currentUploads) {
        Object.keys(currentUploads).forEach((uploadId) => {
          this.core.restore(uploadId, currentUploads[uploadId])
        })
      }
    })
  }
}<|MERGE_RESOLUTION|>--- conflicted
+++ resolved
@@ -25,17 +25,13 @@
     // merge default options with the ones set by user
     this.opts = Object.assign({}, defaultOptions, opts)
 
-<<<<<<< HEAD
-    // const Store = this.opts.serviceWorker ? ServiceWorkerStore : IndexedDBStore
-    this.ServiceWorkerStore = this.opts.serviceWorker ? new ServiceWorkerStore(core) : false
-    this.IndexedDBStore = new IndexedDBStore(core, opts.indexedDB || {})
-=======
     this.ServiceWorkerStore = null
     if (this.opts.serviceWorker) {
       this.ServiceWorkerStore = new ServiceWorkerStore(core, { storeName: core.getID() })
     }
-    this.IndexedDBStore = new IndexedDBStore(core, { storeName: core.getID() })
->>>>>>> ec7b31a0
+    this.IndexedDBStore = new IndexedDBStore(core, Object.assign({},
+      opts.indexedDB || {},
+      { storeName: core.getID() }))
 
     this.saveFilesStateToLocalStorage = this.saveFilesStateToLocalStorage.bind(this)
     this.loadFilesStateFromLocalStorage = this.loadFilesStateFromLocalStorage.bind(this)
