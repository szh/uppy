--- conflicted
+++ resolved
@@ -86,11 +86,7 @@
       inline: false,
       width: 750,
       height: 550,
-<<<<<<< HEAD
-      semiTransparent: false,
-=======
       thumbnailWidth: 280,
->>>>>>> 93206b79
       defaultTabIcon: defaultTabIcon,
       showProgressDetails: false,
       hideUploadButton: false,
