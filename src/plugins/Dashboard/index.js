const Plugin = require('../Plugin')
const Translator = require('../../core/Translator')
const dragDrop = require('drag-drop')
const Dashboard = require('./Dashboard')
const StatusBar = require('../StatusBar')
const Informer = require('../Informer')
const { findAllDOMElements } = require('../../core/Utils')
const prettyBytes = require('prettier-bytes')
const { defaultTabIcon } = require('./icons')

const FOCUSABLE_ELEMENTS = [
  'a[href]',
  'area[href]',
  'input:not([disabled]):not([type="hidden"])',
  'select:not([disabled])',
  'textarea:not([disabled])',
  'button:not([disabled])',
  'iframe',
  'object',
  'embed',
  '[contenteditable]',
  '[tabindex]:not([tabindex^="-"])'
]

/**
 * Dashboard UI with previews, metadata editing, tabs for various services and more
 */
module.exports = class DashboardUI extends Plugin {
  constructor (core, opts) {
    super(core, opts)
    this.id = this.opts.id || 'Dashboard'
    this.title = 'Dashboard'
    this.type = 'orchestrator'

    const defaultLocale = {
      strings: {
        selectToUpload: 'Select files to upload',
        closeModal: 'Close Modal',
        upload: 'Upload',
        importFrom: 'Import files from',
        dashboardWindowTitle: 'Uppy Dashboard Window (Press escape to close)',
        dashboardTitle: 'Uppy Dashboard',
        copyLinkToClipboardSuccess: 'Link copied to clipboard.',
        copyLinkToClipboardFallback: 'Copy the URL below',
        fileSource: 'File source',
        done: 'Done',
        localDisk: 'Local Disk',
        myDevice: 'My Device',
        dropPasteImport: 'Drop files here, paste, import from one of the locations above or',
        dropPaste: 'Drop files here, paste or',
        browse: 'browse',
        fileProgress: 'File progress: upload speed and ETA',
        numberOfSelectedFiles: 'Number of selected files',
        uploadAllNewFiles: 'Upload all new files',
        emptyFolderAdded: 'No files were added from empty folder',
        folderAdded: {
          0: 'Added %{smart_count} file from %{folder}',
          1: 'Added %{smart_count} files from %{folder}'
        }
      }
    }

    // set default options
    const defaultOptions = {
      target: 'body',
      getMetaFromForm: true,
      trigger: '#uppy-select-files',
      inline: false,
      width: 750,
      height: 550,
      semiTransparent: false,
      defaultTabIcon: defaultTabIcon(),
      showProgressDetails: false,
      hideUploadButton: false,
      note: null,
      closeModalOnClickOutside: false,
      locale: defaultLocale,
      onRequestCloseModal: () => this.closeModal()
    }

    // merge default options with the ones set by user
    this.opts = Object.assign({}, defaultOptions, opts)

    this.locale = Object.assign({}, defaultLocale, this.opts.locale)
    this.locale.strings = Object.assign({}, defaultLocale.strings, this.opts.locale.strings)

    this.translator = new Translator({locale: this.locale})
    this.i18n = this.translator.translate.bind(this.translator)

    this.closeModal = this.closeModal.bind(this)
    this.requestCloseModal = this.requestCloseModal.bind(this)
    this.openModal = this.openModal.bind(this)
    this.isModalOpen = this.isModalOpen.bind(this)

    this.addTarget = this.addTarget.bind(this)
    this.actions = this.actions.bind(this)
    this.hideAllPanels = this.hideAllPanels.bind(this)
    this.showPanel = this.showPanel.bind(this)
    this.getFocusableNodes = this.getFocusableNodes.bind(this)
    this.setFocusToFirstNode = this.setFocusToFirstNode.bind(this)
    this.maintainFocus = this.maintainFocus.bind(this)

    this.initEvents = this.initEvents.bind(this)
    this.onKeydown = this.onKeydown.bind(this)
    this.handleClickOutside = this.handleClickOutside.bind(this)
    this.handleFileCard = this.handleFileCard.bind(this)
    this.handleDrop = this.handleDrop.bind(this)
    this.pauseAll = this.pauseAll.bind(this)
    this.resumeAll = this.resumeAll.bind(this)
    this.cancelAll = this.cancelAll.bind(this)
    this.updateDashboardElWidth = this.updateDashboardElWidth.bind(this)
    this.render = this.render.bind(this)
    this.install = this.install.bind(this)
  }

  addTarget (plugin) {
    const callerPluginId = plugin.id || plugin.constructor.name
    const callerPluginName = plugin.title || callerPluginId
    const callerPluginType = plugin.type

    if (callerPluginType !== 'acquirer' &&
        callerPluginType !== 'progressindicator' &&
        callerPluginType !== 'presenter') {
      let msg = 'Dashboard: Modal can only be used by plugins of types: acquirer, progressindicator, presenter'
      this.core.log(msg)
      return
    }

    const target = {
      id: callerPluginId,
      name: callerPluginName,
      type: callerPluginType,
      isHidden: true
    }

    const state = this.getPluginState()
    const newTargets = state.targets.slice()
    newTargets.push(target)

    this.setPluginState({
      targets: newTargets
    })

    return this.el
  }

  hideAllPanels () {
    this.setPluginState({
      activePanel: false
    })
  }

  showPanel (id) {
    const { targets } = this.getPluginState()

    const activePanel = targets.filter((target) => {
      return target.type === 'acquirer' && target.id === id
    })[0]

    this.setPluginState({
      activePanel: activePanel
    })
  }

  requestCloseModal () {
    if (this.opts.onRequestCloseModal) {
      return this.opts.onRequestCloseModal()
    } else {
      this.closeModal()
    }
  }

  getFocusableNodes () {
    const nodes = this.el.querySelectorAll(FOCUSABLE_ELEMENTS)
    return Object.keys(nodes).map((key) => nodes[key])
  }

  setFocusToFirstNode () {
    const focusableNodes = this.getFocusableNodes()
    // console.log(focusableNodes)
    // console.log(focusableNodes[0])
    if (focusableNodes.length) focusableNodes[0].focus()
  }

  maintainFocus (event) {
    var focusableNodes = this.getFocusableNodes()
    var focusedItemIndex = focusableNodes.indexOf(document.activeElement)

    if (event.shiftKey && focusedItemIndex === 0) {
      focusableNodes[focusableNodes.length - 1].focus()
      event.preventDefault()
    }

    if (!event.shiftKey && focusedItemIndex === focusableNodes.length - 1) {
      focusableNodes[0].focus()
      event.preventDefault()
    }
  }

  openModal () {
    this.setPluginState({
      isHidden: false
    })

    // save scroll position
    this.savedDocumentScrollPosition = window.scrollY

    // add class to body that sets position fixed, move everything back
    // to scroll position
    document.body.classList.add('is-UppyDashboard-open')
    document.body.style.top = `-${this.savedDocumentScrollPosition}px`

<<<<<<< HEAD
    // timeout is needed because yo-yo/morphdom/nanoraf; not needed without nanoraf
    setTimeout(this.setFocusToFirstNode, 4)
    setTimeout(this.updateDashboardElWidth, 4)
=======
    setTimeout(this.setFocusToFirstNode, 100)
    setTimeout(this.updateDashboardElWidth, 100)
    // to be sure, sometimes when the function runs, container size is still 0
    // setTimeout(this.updateDashboardElWidth, 500)
>>>>>>> 932c3116
  }

  closeModal () {
    this.setPluginState({
      isHidden: true
    })

    document.body.classList.remove('is-UppyDashboard-open')

    window.scrollTo(0, this.savedDocumentScrollPosition)
  }

  isModalOpen () {
    return !this.getPluginState().isHidden || false
  }

  onKeydown (event) {
    // close modal on esc key press
    if (event.keyCode === 27) this.requestCloseModal(event)
    // maintainFocus on tab key press
    if (event.keyCode === 9) this.maintainFocus(event)
  }

  handleClickOutside () {
    if (this.opts.closeModalOnClickOutside) this.requestCloseModal()
  }

  initEvents () {
    // Modal open button
    const showModalTrigger = findAllDOMElements(this.opts.trigger)
    if (!this.opts.inline && showModalTrigger) {
      showModalTrigger.forEach(trigger => trigger.addEventListener('click', this.openModal))
    }

    if (!this.opts.inline && !showModalTrigger) {
      this.core.log('Dashboard modal trigger not found, you won’t be able to select files. Make sure `trigger` is set correctly in Dashboard options', 'error')
    }

    if (!this.opts.inline) {
      document.addEventListener('keydown', this.onKeydown)
    }

    // Drag Drop
    this.removeDragDropListener = dragDrop(this.el, (files) => {
      this.handleDrop(files)
    })
  }

  removeEvents () {
    const showModalTrigger = findAllDOMElements(this.opts.trigger)
    if (!this.opts.inline && showModalTrigger) {
      showModalTrigger.forEach(trigger => trigger.removeEventListener('click', this.openModal))
    }

    this.removeDragDropListener()

    if (!this.opts.inline) {
      document.removeEventListener('keydown', this.onKeydown)
    }
  }

  actions () {
    this.core.on('dashboard:file-card', this.handleFileCard)

    window.addEventListener('resize', this.updateDashboardElWidth)
  }

  removeActions () {
    this.core.off('dashboard:file-card', this.handleFileCard)

    window.removeEventListener('resize', this.updateDashboardElWidth)
  }

  updateDashboardElWidth () {
    const dashboardEl = this.el.querySelector('.UppyDashboard-inner')
    this.core.log(`Dashboard width: ${dashboardEl.offsetWidth}`)

    this.setPluginState({
      containerWidth: dashboardEl.offsetWidth
    })
  }

  handleFileCard (fileId) {
    this.setPluginState({
      fileCardFor: fileId || false
    })
  }

  handleDrop (files) {
    this.core.log('[Dashboard] Files were dropped')

    files.forEach((file) => {
      this.core.addFile({
        source: this.id,
        name: file.name,
        type: file.type,
        data: file
      })
    })
  }

  cancelAll () {
    this.core.emit('core:cancel-all')
  }

  pauseAll () {
    this.core.emit('core:pause-all')
  }

  resumeAll () {
    this.core.emit('core:resume-all')
  }

  render (state) {
    const pluginState = this.getPluginState()
    const files = state.files

    const newFiles = Object.keys(files).filter((file) => {
      return !files[file].progress.uploadStarted
    })
    const inProgressFiles = Object.keys(files).filter((file) => {
      return !files[file].progress.uploadComplete &&
             files[file].progress.uploadStarted &&
             !files[file].isPaused
    })

    let inProgressFilesArray = []
    inProgressFiles.forEach((file) => {
      inProgressFilesArray.push(files[file])
    })

    let totalSize = 0
    let totalUploadedSize = 0
    inProgressFilesArray.forEach((file) => {
      totalSize = totalSize + (file.progress.bytesTotal || 0)
      totalUploadedSize = totalUploadedSize + (file.progress.bytesUploaded || 0)
    })
    totalSize = prettyBytes(totalSize)
    totalUploadedSize = prettyBytes(totalUploadedSize)

    const attachRenderFunctionToTarget = (target) => {
      const plugin = this.core.getPlugin(target.id)
      return Object.assign({}, target, {
        icon: plugin.icon || this.opts.defaultTabIcon,
        render: plugin.render
      })
    }

    const isSupported = (target) => {
      const plugin = this.core.getPlugin(target.id)
      // If the plugin does not provide a `supported` check, assume the plugin works everywhere.
      if (typeof plugin.isSupported !== 'function') {
        return true
      }
      return plugin.isSupported()
    }

    const acquirers = pluginState.targets
      .filter(target => target.type === 'acquirer' && isSupported(target))
      .map(attachRenderFunctionToTarget)

    const progressindicators = pluginState.targets
      .filter(target => target.type === 'progressindicator')
      .map(attachRenderFunctionToTarget)

    const startUpload = (ev) => {
      this.core.upload().catch((err) => {
        // Log error.
        this.core.log(err.stack || err.message || err)
      })
    }

    const cancelUpload = (fileID) => {
      this.core.emit('core:upload-cancel', fileID)
      this.core.emit('core:file-remove', fileID)
    }

    const showFileCard = (fileID) => {
      this.core.emit('dashboard:file-card', fileID)
    }

    const fileCardDone = (meta, fileID) => {
      this.core.emit('core:update-meta', meta, fileID)
      this.core.emit('dashboard:file-card')
    }

    return Dashboard({
      state: state,
      modal: pluginState,
      newFiles: newFiles,
      files: files,
      totalFileCount: Object.keys(files).length,
      totalProgress: state.totalProgress,
      acquirers: acquirers,
      activePanel: pluginState.activePanel,
      getPlugin: this.core.getPlugin,
      progressindicators: progressindicators,
      autoProceed: this.core.opts.autoProceed,
      hideUploadButton: this.opts.hideUploadButton,
      id: this.id,
      closeModal: this.requestCloseModal,
      handleClickOutside: this.handleClickOutside,
      showProgressDetails: this.opts.showProgressDetails,
      inline: this.opts.inline,
      semiTransparent: this.opts.semiTransparent,
      showPanel: this.showPanel,
      hideAllPanels: this.hideAllPanels,
      log: this.core.log,
      i18n: this.i18n,
      pauseAll: this.pauseAll,
      resumeAll: this.resumeAll,
      addFile: this.core.addFile,
      removeFile: this.core.removeFile,
      info: this.core.info,
      note: this.opts.note,
      metaFields: state.metaFields,
      resumableUploads: this.core.state.capabilities.resumableUploads || false,
      startUpload: startUpload,
      pauseUpload: this.core.pauseResume,
      retryUpload: this.core.retryUpload,
      cancelUpload: cancelUpload,
      fileCardFor: pluginState.fileCardFor,
      showFileCard: showFileCard,
      fileCardDone: fileCardDone,
      updateDashboardElWidth: this.updateDashboardElWidth,
      maxWidth: this.opts.maxWidth,
      maxHeight: this.opts.maxHeight,
      currentWidth: pluginState.containerWidth,
      isWide: pluginState.containerWidth > 400
    })
  }

  discoverProviderPlugins () {
    this.core.iteratePlugins((plugin) => {
      if (plugin && !plugin.target && plugin.opts && plugin.opts.target === this.constructor) {
        this.addTarget(plugin)
      }
    })
  }

  install () {
    // Set default state for Modal
    this.setPluginState({
      isHidden: true,
      showFileCard: false,
      activePanel: false,
      targets: []
    })

    const target = this.opts.target
    if (target) {
      this.mount(target, this)
    }

    const plugins = this.opts.plugins || []
    plugins.forEach((pluginID) => {
      const plugin = this.core.getPlugin(pluginID)
      if (plugin) plugin.mount(this, plugin)
    })

    if (!this.opts.disableStatusBar) {
      this.core.use(StatusBar, {
        target: this,
        hideUploadButton: this.opts.hideUploadButton
      })
    }

    if (!this.opts.disableInformer) {
      this.core.use(Informer, {
        target: this
      })
    }

    this.discoverProviderPlugins()

    this.initEvents()
    this.actions()
  }

  uninstall () {
    if (!this.opts.disableInformer) {
      const informer = this.core.getPlugin('Informer')
      if (informer) this.core.removePlugin(informer)
    }

    if (!this.opts.disableStatusBar) {
      const statusBar = this.core.getPlugin('StatusBar')
      // Checking if this plugin exists, in case it was removed by uppy-core
      // before the Dashboard was.
      if (statusBar) this.core.removePlugin(statusBar)
    }

    const plugins = this.opts.plugins || []
    plugins.forEach((pluginID) => {
      const plugin = this.core.getPlugin(pluginID)
      if (plugin) plugin.unmount()
    })

    this.unmount()
    this.removeActions()
    this.removeEvents()
  }
}<|MERGE_RESOLUTION|>--- conflicted
+++ resolved
@@ -210,16 +210,9 @@
     document.body.classList.add('is-UppyDashboard-open')
     document.body.style.top = `-${this.savedDocumentScrollPosition}px`
 
-<<<<<<< HEAD
     // timeout is needed because yo-yo/morphdom/nanoraf; not needed without nanoraf
-    setTimeout(this.setFocusToFirstNode, 4)
-    setTimeout(this.updateDashboardElWidth, 4)
-=======
     setTimeout(this.setFocusToFirstNode, 100)
     setTimeout(this.updateDashboardElWidth, 100)
-    // to be sure, sometimes when the function runs, container size is still 0
-    // setTimeout(this.updateDashboardElWidth, 500)
->>>>>>> 932c3116
   }
 
   closeModal () {
