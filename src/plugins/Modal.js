--- conflicted
+++ resolved
@@ -27,10 +27,9 @@
     console.log(callerPlugin.type)
     const callerPluginName = callerPlugin.constructor.name
 
-<<<<<<< HEAD
     switch (callerPlugin.type) {
       case 'progress':
-        return document.querySelector('.UppyModal-progress-container')
+        return '.UppyModal-progress-container'
       case 'selecter':
         // add tab panel
         const modalContent = document.querySelector('.UppyModal-content')
@@ -60,46 +59,12 @@
 
         this.initEvents()
 
-        return document.querySelector(`#${callerPluginName}`)
+        return `#${callerPluginName}`
       default:
         let msg = 'Error: Modal can only be used by plugins of types: selecter, progress'
         this.core.log(msg)
         break
     }
-=======
-    // add tab panel
-    const modalContent = document.querySelector('.UppyModal-content')
-    const nodeForPlugin = document.createElement('div')
-
-    modalContent.appendChild(nodeForPlugin)
-    nodeForPlugin.outerHTML = `
-      <div role="tabpanel"
-           class="UppyModal-panel"
-           id="${callerPluginName}">
-      </div>
-    `
-
-    // add tab
-    const modalTabs = document.querySelector('.UppyModal-tabList')
-    const modalTab = document.createElement('div')
-
-    modalTabs.appendChild(modalTab)
-    modalTab.outerHTML = `
-      <li><a role="tab"
-         aria-controls="${callerPluginName}"
-         class="UppyModal-tab"
-         href="#${callerPluginName}">
-         ${callerPluginName}
-      </a></li>
-    `
-
-    this.initEvents()
-
-    const target = `#${callerPluginName}`
-
-    // return document.querySelector(`#${callerPluginName}`)
-    return target
->>>>>>> 007e34c4
   }
 
   render () {
